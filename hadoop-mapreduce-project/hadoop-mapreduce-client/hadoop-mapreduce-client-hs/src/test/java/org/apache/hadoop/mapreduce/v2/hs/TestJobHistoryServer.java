/**
 * Licensed to the Apache Software Foundation (ASF) under one
 * or more contributor license agreements.  See the NOTICE file
 * distributed with this work for additional information
 * regarding copyright ownership.  The ASF licenses this file
 * to you under the Apache License, Version 2.0 (the
 * "License"); you may not use this file except in compliance
 * with the License.  You may obtain a copy of the License at
 *
 *     http://www.apache.org/licenses/LICENSE-2.0
 *
 * Unless required by applicable law or agreed to in writing, software
 * distributed under the License is distributed on an "AS IS" BASIS,
 * WITHOUT WARRANTIES OR CONDITIONS OF ANY KIND, either express or implied.
 * See the License for the specific language governing permissions and
 * limitations under the License.
 */

package org.apache.hadoop.mapreduce.v2.hs;


import java.util.Map;

import org.apache.hadoop.conf.Configuration;
import org.apache.hadoop.fs.CommonConfigurationKeysPublic;
import org.apache.hadoop.mapreduce.TaskCounter;
import org.apache.hadoop.mapreduce.v2.api.MRClientProtocol;
import org.apache.hadoop.mapreduce.v2.api.protocolrecords.GetDiagnosticsRequest;
import org.apache.hadoop.mapreduce.v2.api.protocolrecords.GetDiagnosticsResponse;
import org.apache.hadoop.mapreduce.v2.api.protocolrecords.GetTaskAttemptCompletionEventsRequest;
import org.apache.hadoop.mapreduce.v2.api.protocolrecords.GetTaskAttemptCompletionEventsResponse;
import org.apache.hadoop.mapreduce.v2.api.protocolrecords.GetTaskAttemptReportRequest;
import org.apache.hadoop.mapreduce.v2.api.protocolrecords.GetTaskAttemptReportResponse;
import org.apache.hadoop.mapreduce.v2.api.protocolrecords.GetTaskReportRequest;
import org.apache.hadoop.mapreduce.v2.api.protocolrecords.GetTaskReportResponse;
import org.apache.hadoop.mapreduce.v2.api.records.JobId;
import org.apache.hadoop.mapreduce.v2.api.records.JobState;
import org.apache.hadoop.mapreduce.v2.api.records.TaskAttemptId;
import org.apache.hadoop.mapreduce.v2.api.records.TaskId;
import org.apache.hadoop.mapreduce.v2.api.records.TaskState;
import org.apache.hadoop.mapreduce.v2.app.MRApp;
import org.apache.hadoop.mapreduce.v2.app.job.Job;
import org.apache.hadoop.mapreduce.v2.app.job.Task;
import org.apache.hadoop.mapreduce.v2.app.job.TaskAttempt;
import org.apache.hadoop.mapreduce.v2.hs.TestJobHistoryEvents.MRAppWithHistory;
import org.apache.hadoop.mapreduce.v2.hs.TestJobHistoryParsing.MyResolver;
import org.apache.hadoop.net.DNSToSwitchMapping;
import org.apache.hadoop.service.Service;
import org.apache.hadoop.service.Service.STATE;
import org.apache.hadoop.util.ExitUtil;
import org.apache.hadoop.yarn.factories.RecordFactory;
import org.apache.hadoop.yarn.factory.providers.RecordFactoryProvider;
import org.apache.hadoop.yarn.util.RackResolver;
import org.junit.After;
import org.junit.Test;

import static org.junit.Assert.*;

/*
test JobHistoryServer protocols....
 */
public class TestJobHistoryServer {
  private static RecordFactory recordFactory = RecordFactoryProvider
          .getRecordFactory(null);

  JobHistoryServer historyServer=null;

  // simple test init/start/stop   JobHistoryServer. Status should change.
  @Test (timeout= 50000 )
  public void testStartStopServer() throws Exception {
    historyServer = new JobHistoryServer();
    Configuration config = new Configuration();
    historyServer.init(config);
    assertEquals(STATE.INITED, historyServer.getServiceState());
<<<<<<< HEAD
    assertEquals(3, historyServer.getServices().size());
=======
    assertEquals(6, historyServer.getServices().size());
>>>>>>> 6266273c
    HistoryClientService historyService = historyServer.getClientService();
    assertNotNull(historyServer.getClientService());
    assertEquals(STATE.INITED, historyService.getServiceState());

    historyServer.start();
    assertEquals(STATE.STARTED, historyServer.getServiceState());
    assertEquals(STATE.STARTED, historyService.getServiceState());
    historyServer.stop();
    assertEquals(STATE.STOPPED, historyServer.getServiceState());
    assertNotNull(historyService.getClientHandler().getConnectAddress());
  }

  //Test reports of  JobHistoryServer. History server should get log files from  MRApp and read them
  @Test (timeout= 50000 )
  public void testReports() throws Exception {
    Configuration config = new Configuration();
    config
            .setClass(
                    CommonConfigurationKeysPublic.NET_TOPOLOGY_NODE_SWITCH_MAPPING_IMPL_KEY,
                    MyResolver.class, DNSToSwitchMapping.class);

    RackResolver.init(config);
    MRApp app = new MRAppWithHistory(1, 1, true, this.getClass().getName(),
            true);
    app.submit(config);
    Job job = app.getContext().getAllJobs().values().iterator().next();
    app.waitForState(job, JobState.SUCCEEDED);

    historyServer = new JobHistoryServer();

    historyServer.init(config);
    historyServer.start();
    
    // search JobHistory  service
    JobHistory jobHistory= null;
    for (Service service : historyServer.getServices() ) {
      if (service instanceof JobHistory) {
        jobHistory = (JobHistory) service;
      }
    };
    
    Map<JobId, Job> jobs= jobHistory.getAllJobs();
    
    assertEquals(1, jobs.size());
    assertEquals("job_0_0000",jobs.keySet().iterator().next().toString());
    
    Task task = job.getTasks().values().iterator().next();
    TaskAttempt attempt = task.getAttempts().values().iterator().next();

    HistoryClientService historyService = historyServer.getClientService();
    MRClientProtocol protocol = historyService.getClientHandler();

    GetTaskAttemptReportRequest gtarRequest = recordFactory
            .newRecordInstance(GetTaskAttemptReportRequest.class);
    // test getTaskAttemptReport
    TaskAttemptId taId = attempt.getID();
    taId.setTaskId(task.getID());
    taId.getTaskId().setJobId(job.getID());
    gtarRequest.setTaskAttemptId(taId);
    GetTaskAttemptReportResponse response = protocol
            .getTaskAttemptReport(gtarRequest);
    assertEquals("container_0_0000_01_000000", response.getTaskAttemptReport()
            .getContainerId().toString());
    assertTrue(response.getTaskAttemptReport().getDiagnosticInfo().isEmpty());
    // counters
    assertNotNull(response.getTaskAttemptReport().getCounters()
            .getCounter(TaskCounter.PHYSICAL_MEMORY_BYTES));
    assertEquals(taId.toString(), response.getTaskAttemptReport()
            .getTaskAttemptId().toString());
    // test getTaskReport
    GetTaskReportRequest request = recordFactory
            .newRecordInstance(GetTaskReportRequest.class);
    TaskId taskId = task.getID();
    taskId.setJobId(job.getID());
    request.setTaskId(taskId);
    GetTaskReportResponse reportResponse = protocol.getTaskReport(request);
    assertEquals("", reportResponse.getTaskReport().getDiagnosticsList()
            .iterator().next());
    // progress
    assertEquals(1.0f, reportResponse.getTaskReport().getProgress(), 0.01);
    // report has corrected taskId
    assertEquals(taskId.toString(), reportResponse.getTaskReport().getTaskId()
            .toString());
    // Task state should be SUCCEEDED
    assertEquals(TaskState.SUCCEEDED, reportResponse.getTaskReport()
            .getTaskState());
    // test getTaskAttemptCompletionEvents
    GetTaskAttemptCompletionEventsRequest taskAttemptRequest = recordFactory
            .newRecordInstance(GetTaskAttemptCompletionEventsRequest.class);
    taskAttemptRequest.setJobId(job.getID());
    GetTaskAttemptCompletionEventsResponse taskAttemptCompletionEventsResponse = protocol
            .getTaskAttemptCompletionEvents(taskAttemptRequest);
    assertEquals(0, taskAttemptCompletionEventsResponse.getCompletionEventCount());
    
    // test getDiagnostics
    GetDiagnosticsRequest diagnosticRequest = recordFactory
            .newRecordInstance(GetDiagnosticsRequest.class);
    diagnosticRequest.setTaskAttemptId(taId);
    GetDiagnosticsResponse diagnosticResponse = protocol
            .getDiagnostics(diagnosticRequest);
    // it is strange : why one empty string ?
    assertEquals(1, diagnosticResponse.getDiagnosticsCount());
    assertEquals("", diagnosticResponse.getDiagnostics(0));

  }

  // test launch method
  @Test (timeout =60000)
  public void testLaunch() throws Exception {

    ExitUtil.disableSystemExit();
    try {
      historyServer = JobHistoryServer.launchJobHistoryServer(new String[0]);
    } catch (ExitUtil.ExitException e) {
      assertEquals(0,e.status);
      ExitUtil.resetFirstExitException();
      fail();
    }
  }
  
  @After
  public void stop(){
    if(historyServer != null) {
      historyServer.stop();
    }
  }
}<|MERGE_RESOLUTION|>--- conflicted
+++ resolved
@@ -72,11 +72,7 @@
     Configuration config = new Configuration();
     historyServer.init(config);
     assertEquals(STATE.INITED, historyServer.getServiceState());
-<<<<<<< HEAD
-    assertEquals(3, historyServer.getServices().size());
-=======
     assertEquals(6, historyServer.getServices().size());
->>>>>>> 6266273c
     HistoryClientService historyService = historyServer.getClientService();
     assertNotNull(historyServer.getClientService());
     assertEquals(STATE.INITED, historyService.getServiceState());
