/**
 * Licensed to the Apache Software Foundation (ASF) under one
 * or more contributor license agreements.  See the NOTICE file
 * distributed with this work for additional information
 * regarding copyright ownership.  The ASF licenses this file
 * to you under the Apache License, Version 2.0 (the
 * "License"); you may not use this file except in compliance
 * with the License.  You may obtain a copy of the License at
 *
 *     http://www.apache.org/licenses/LICENSE-2.0
 *
 * Unless required by applicable law or agreed to in writing, software
 * distributed under the License is distributed on an "AS IS" BASIS,
 * WITHOUT WARRANTIES OR CONDITIONS OF ANY KIND, either express or implied.
 * See the License for the specific language governing permissions and
 * limitations under the License.
 */

package org.apache.hadoop.hdfs.server.datanode;

import java.io.File;
import java.io.FileInputStream;
import java.io.FileOutputStream;
import java.io.IOException;
import java.io.RandomAccessFile;
import java.nio.channels.FileLock;
<<<<<<< HEAD
import java.util.ArrayList;
import java.util.Collection;
import java.util.Collections;
import java.util.HashMap;
import java.util.Iterator;
import java.util.Map;
import java.util.Properties;
=======
import java.util.*;
>>>>>>> fbf12270

import org.apache.hadoop.classification.InterfaceAudience;
import org.apache.hadoop.conf.Configuration;
import org.apache.hadoop.fs.FileSystem;
import org.apache.hadoop.fs.FileUtil;
import org.apache.hadoop.fs.HardLink;
import org.apache.hadoop.fs.LocalFileSystem;
import org.apache.hadoop.fs.Path;
import org.apache.hadoop.fs.permission.FsPermission;
import org.apache.hadoop.hdfs.DFSConfigKeys;
import org.apache.hadoop.hdfs.HdfsConfiguration;
import org.apache.hadoop.hdfs.protocol.HdfsConstants;
import org.apache.hadoop.hdfs.protocol.LayoutVersion;
import org.apache.hadoop.hdfs.protocol.LayoutVersion.Feature;
import org.apache.hadoop.hdfs.server.common.HdfsServerConstants.NodeType;
import org.apache.hadoop.hdfs.server.common.HdfsServerConstants.StartupOption;
import org.apache.hadoop.hdfs.server.common.InconsistentFSStateException;
import org.apache.hadoop.hdfs.server.common.Storage;
import org.apache.hadoop.hdfs.server.common.StorageInfo;
<<<<<<< HEAD
=======
import org.apache.hadoop.hdfs.server.protocol.DatanodeStorage;
>>>>>>> fbf12270
import org.apache.hadoop.hdfs.server.protocol.NamespaceInfo;
import org.apache.hadoop.io.IOUtils;
import org.apache.hadoop.util.Daemon;
import org.apache.hadoop.util.DiskChecker;

/** 
 * Data storage information file.
 * <p>
 * @see Storage
 */
@InterfaceAudience.Private
public class DataStorage extends Storage {

  public final static String BLOCK_SUBDIR_PREFIX = "subdir";
  final static String BLOCK_FILE_PREFIX = "blk_";
  final static String COPY_FILE_PREFIX = "dncp_";
  final static String STORAGE_DIR_DETACHED = "detach";
  public final static String STORAGE_DIR_RBW = "rbw";
  public final static String STORAGE_DIR_FINALIZED = "finalized";
  public final static String STORAGE_DIR_TMP = "tmp";

<<<<<<< HEAD
  /** Unique storage ID. {@see DataNode#createNewStorageId(int)} for details */
  private String storageID;
=======
  /**
   * Datanode UUID that this storage is currently attached to. This
   *  is the same as the legacy StorageID for datanodes that were
   *  upgraded from a pre-UUID version. For compatibility with prior
   *  versions of Datanodes we cannot make this field a UUID.
   */
  private String datanodeUuid = null;
>>>>>>> fbf12270

  // Flag to ensure we only initialize storage once
  private boolean initialized = false;
  
  // Maps block pool IDs to block pool storage
  private Map<String, BlockPoolSliceStorage> bpStorageMap
      = Collections.synchronizedMap(new HashMap<String, BlockPoolSliceStorage>());


  DataStorage() {
    super(NodeType.DATA_NODE);
  }
  
  public StorageInfo getBPStorage(String bpid) {
    return bpStorageMap.get(bpid);
  }
  
  public DataStorage(StorageInfo storageInfo) {
    super(NodeType.DATA_NODE, storageInfo);
  }

<<<<<<< HEAD
  /** @return storage ID. */
  public synchronized String getStorageID() {
    return storageID;
=======
  public synchronized String getDatanodeUuid() {
    return datanodeUuid;
>>>>>>> fbf12270
  }

  public synchronized void setDatanodeUuid(String newDatanodeUuid) {
    this.datanodeUuid = newDatanodeUuid;
  }

  /** Create an ID for this storage. */
<<<<<<< HEAD
  public synchronized void createStorageID(int datanodePort) {
    if (storageID != null && !storageID.isEmpty()) {
      return;
=======
  public synchronized void createStorageID(StorageDirectory sd) {
    if (sd.getStorageUuid() == null) {
      sd.setStorageUuid(DatanodeStorage.generateUuid());
>>>>>>> fbf12270
    }
  }
  
  /**
   * Analyze storage directories.
   * Recover from previous transitions if required. 
   * Perform fs state transition if necessary depending on the namespace info.
   * Read storage info.
   * <br>
   * This method should be synchronized between multiple DN threads.  Only the 
   * first DN thread does DN level storage dir recoverTransitionRead.
   * 
   * @param nsInfo namespace information
   * @param dataDirs array of data storage directories
   * @param startOpt startup option
   * @throws IOException
   */
  synchronized void recoverTransitionRead(DataNode datanode,
      NamespaceInfo nsInfo, Collection<StorageLocation> dataDirs,
      StartupOption startOpt)
      throws IOException {
    if (initialized) {
      // DN storage has been initialized, no need to do anything
      return;
    }
    assert HdfsConstants.LAYOUT_VERSION == nsInfo.getLayoutVersion() :
      "Data-node version " + HdfsConstants.LAYOUT_VERSION + 
      " and name-node layout version " + nsInfo.getLayoutVersion() + 
      " must be the same.";
    
    // 1. For each data directory calculate its state and 
    // check whether all is consistent before transitioning.
    // Format and recover.
    this.storageDirs = new ArrayList<StorageDirectory>(dataDirs.size());
    ArrayList<StorageState> dataDirStates = new ArrayList<StorageState>(dataDirs.size());
    for(Iterator<StorageLocation> it = dataDirs.iterator(); it.hasNext();) {
      File dataDir = it.next().getFile();
      StorageDirectory sd = new StorageDirectory(dataDir);
      StorageState curState;
      try {
        curState = sd.analyzeStorage(startOpt, this);
        // sd is locked but not opened
        switch(curState) {
        case NORMAL:
          break;
        case NON_EXISTENT:
          // ignore this storage
          LOG.info("Storage directory " + dataDir + " does not exist");
          it.remove();
          continue;
        case NOT_FORMATTED: // format
          LOG.info("Storage directory " + dataDir + " is not formatted");
          LOG.info("Formatting ...");
          format(sd, nsInfo, datanode.getDatanodeUuid());
          break;
        default:  // recovery part is common
          sd.doRecover(curState);
        }
      } catch (IOException ioe) {
        sd.unlock();
        LOG.warn("Ignoring storage directory " + dataDir
            + " due to an exception", ioe);
        //continue with other good dirs
        continue;
      }
      // add to the storage list
      addStorageDir(sd);
      dataDirStates.add(curState);
    }

    if (dataDirs.size() == 0 || dataDirStates.size() == 0)  // none of the data dirs exist
      throw new IOException(
          "All specified directories are not accessible or do not exist.");

    // 2. Do transitions
    // Each storage directory is treated individually.
    // During startup some of them can upgrade or rollback 
    // while others could be uptodate for the regular startup.
    for(int idx = 0; idx < getNumStorageDirs(); idx++) {
      doTransition(datanode, getStorageDir(idx), nsInfo, startOpt);
      assert this.getLayoutVersion() == nsInfo.getLayoutVersion() :
        "Data-node and name-node layout versions must be the same.";
      createStorageID(getStorageDir(idx));
    }
    
<<<<<<< HEAD
    // make sure we have storage id set - if not - generate new one
    createStorageID(datanode.getXferPort());
    
=======
>>>>>>> fbf12270
    // 3. Update all storages. Some of them might have just been formatted.
    this.writeAll();
    
    // 4. mark DN storage is initilized
    this.initialized = true;
  }

  /**
   * recoverTransitionRead for a specific block pool
   * 
   * @param datanode DataNode
   * @param bpID Block pool Id
   * @param nsInfo Namespace info of namenode corresponding to the block pool
   * @param dataDirs Storage directories
   * @param startOpt startup option
   * @throws IOException on error
   */
  void recoverTransitionRead(DataNode datanode, String bpID, NamespaceInfo nsInfo,
      Collection<StorageLocation> dataDirs, StartupOption startOpt) throws IOException {
    // First ensure datanode level format/snapshot/rollback is completed
    recoverTransitionRead(datanode, nsInfo, dataDirs, startOpt);

    // Create list of storage directories for the block pool
    Collection<File> bpDataDirs = new ArrayList<File>();
    for(StorageLocation dir : dataDirs) {
      File dnRoot = dir.getFile();
      File bpRoot = BlockPoolSliceStorage.getBpRoot(bpID, new File(dnRoot,
          STORAGE_DIR_CURRENT));
      bpDataDirs.add(bpRoot);
    }
    // mkdir for the list of BlockPoolStorage
    makeBlockPoolDataDir(bpDataDirs, null);
    BlockPoolSliceStorage bpStorage = new BlockPoolSliceStorage(
        nsInfo.getNamespaceID(), bpID, nsInfo.getCTime(), nsInfo.getClusterID());
    
    bpStorage.recoverTransitionRead(datanode, nsInfo, bpDataDirs, startOpt);
    addBlockPoolStorage(bpID, bpStorage);
  }

  /**
   * Create physical directory for block pools on the data node
   * 
   * @param dataDirs
   *          List of data directories
   * @param conf
   *          Configuration instance to use.
   * @throws IOException on errors
   */
  static void makeBlockPoolDataDir(Collection<File> dataDirs,
      Configuration conf) throws IOException {
    if (conf == null)
      conf = new HdfsConfiguration();

    LocalFileSystem localFS = FileSystem.getLocal(conf);
    FsPermission permission = new FsPermission(conf.get(
        DFSConfigKeys.DFS_DATANODE_DATA_DIR_PERMISSION_KEY,
        DFSConfigKeys.DFS_DATANODE_DATA_DIR_PERMISSION_DEFAULT));
    for (File data : dataDirs) {
      try {
        DiskChecker.checkDir(localFS, new Path(data.toURI()), permission);
      } catch ( IOException e ) {
        LOG.warn("Invalid directory in: " + data.getCanonicalPath() + ": "
            + e.getMessage());
      }
    }
  }

  void format(StorageDirectory sd, NamespaceInfo nsInfo,
              String datanodeUuid) throws IOException {
    sd.clearDirectory(); // create directory
    this.layoutVersion = HdfsConstants.LAYOUT_VERSION;
    this.clusterID = nsInfo.getClusterID();
    this.namespaceID = nsInfo.getNamespaceID();
    this.cTime = 0;
    this.datanodeUuid = datanodeUuid;

    if (sd.getStorageUuid() == null) {
      // Assign a new Storage UUID.
      sd.setStorageUuid(DatanodeStorage.generateUuid());
    }

    writeProperties(sd);
  }

  /*
   * Set ClusterID, StorageID, StorageType, CTime into
   * DataStorage VERSION file.
   * Always called just before writing the properties to
   * the VERSION file.
  */
  @Override
  protected void setPropertiesFromFields(Properties props, 
                           StorageDirectory sd 
                           ) throws IOException {
    props.setProperty("storageType", storageType.toString());
    props.setProperty("clusterID", clusterID);
    props.setProperty("cTime", String.valueOf(cTime));
    props.setProperty("layoutVersion", String.valueOf(layoutVersion));
    props.setProperty("storageID", sd.getStorageUuid());

    String datanodeUuid = getDatanodeUuid();
    if (datanodeUuid != null) {
      props.setProperty("datanodeUuid", datanodeUuid);
    }

    // Set NamespaceID in version before federation
    if (!LayoutVersion.supports(Feature.FEDERATION, layoutVersion)) {
      props.setProperty("namespaceID", String.valueOf(namespaceID));
    }
  }

  /*
   * Read ClusterID, StorageID, StorageType, CTime from 
   * DataStorage VERSION file and verify them.
   * Always called just after reading the properties from the VERSION file.
   */
  @Override
  protected void setFieldsFromProperties(Properties props, StorageDirectory sd)
      throws IOException {
    setFieldsFromProperties(props, sd, false, 0);
  }

  private void setFieldsFromProperties(Properties props, StorageDirectory sd,
      boolean overrideLayoutVersion, int toLayoutVersion) throws IOException {
    if (overrideLayoutVersion) {
      this.layoutVersion = toLayoutVersion;
    } else {
      setLayoutVersion(props, sd);
    }
    setcTime(props, sd);
    setStorageType(props, sd);
    setClusterId(props, layoutVersion, sd);
    
    // Read NamespaceID in version before federation
    if (!LayoutVersion.supports(Feature.FEDERATION, layoutVersion)) {
      setNamespaceID(props, sd);
    }
    

    // valid storage id, storage id may be empty
    String ssid = props.getProperty("storageID");
    if (ssid == null) {
      throw new InconsistentFSStateException(sd.getRoot(), "file "
          + STORAGE_FILE_VERSION + " is invalid.");
    }
    String sid = sd.getStorageUuid();
    if (!(sid == null || sid.equals("") ||
          ssid.equals("") || sid.equals(ssid))) {
      throw new InconsistentFSStateException(sd.getRoot(),
          "has incompatible storage Id.");
    }

    if (sid == null) { // update id only if it was null
      sd.setStorageUuid(ssid);
    }

    // Update the datanode UUID if present.
    if (props.getProperty("datanodeUuid") != null) {
      String dnUuid = props.getProperty("datanodeUuid");

      if (getDatanodeUuid() == null) {
        setDatanodeUuid(dnUuid);
      } else if (getDatanodeUuid().compareTo(dnUuid) != 0) {
        throw new InconsistentFSStateException(sd.getRoot(),
            "Root " + sd.getRoot() + ": DatanodeUuid=" + dnUuid +
            ", does not match " + getDatanodeUuid() + " from other" +
            " StorageDirectory.");
      }
    }
  }

  @Override
  public boolean isPreUpgradableLayout(StorageDirectory sd) throws IOException {
    File oldF = new File(sd.getRoot(), "storage");
    if (!oldF.exists())
      return false;
    // check the layout version inside the storage file
    // Lock and Read old storage file
    RandomAccessFile oldFile = new RandomAccessFile(oldF, "rws");
    FileLock oldLock = oldFile.getChannel().tryLock();
    try {
      oldFile.seek(0);
      int oldVersion = oldFile.readInt();
      if (oldVersion < LAST_PRE_UPGRADE_LAYOUT_VERSION)
        return false;
    } finally {
      oldLock.release();
      oldFile.close();
    }
    return true;
  }
  
  /** Read VERSION file for rollback */
  void readProperties(StorageDirectory sd, int rollbackLayoutVersion)
      throws IOException {
    Properties props = readPropertiesFile(sd.getVersionFile());
    setFieldsFromProperties(props, sd, true, rollbackLayoutVersion);
  }

  /**
   * Analize which and whether a transition of the fs state is required
   * and perform it if necessary.
   * 
   * Rollback if the rollback startup option was specified.
   * Upgrade if this.LV > LAYOUT_VERSION
   * Regular startup if this.LV = LAYOUT_VERSION
   * 
   * @param datanode Datanode to which this storage belongs to
   * @param sd  storage directory
   * @param nsInfo  namespace info
   * @param startOpt  startup option
   * @throws IOException
   */
  private void doTransition( DataNode datanode,
                             StorageDirectory sd, 
                             NamespaceInfo nsInfo, 
                             StartupOption startOpt
                             ) throws IOException {
    if (startOpt == StartupOption.ROLLBACK) {
      doRollback(sd, nsInfo); // rollback if applicable
    }
    readProperties(sd);
    checkVersionUpgradable(this.layoutVersion);
    assert this.layoutVersion >= HdfsConstants.LAYOUT_VERSION :
      "Future version is not allowed";
    
    boolean federationSupported = 
      LayoutVersion.supports(Feature.FEDERATION, layoutVersion);
    // For pre-federation version - validate the namespaceID
    if (!federationSupported &&
        getNamespaceID() != nsInfo.getNamespaceID()) {
      throw new IOException("Incompatible namespaceIDs in "
          + sd.getRoot().getCanonicalPath() + ": namenode namespaceID = "
          + nsInfo.getNamespaceID() + "; datanode namespaceID = "
          + getNamespaceID());
    }
    
    // For version that supports federation, validate clusterID
    if (federationSupported
        && !getClusterID().equals(nsInfo.getClusterID())) {
      throw new IOException("Incompatible clusterIDs in "
          + sd.getRoot().getCanonicalPath() + ": namenode clusterID = "
          + nsInfo.getClusterID() + "; datanode clusterID = " + getClusterID());
    }
    
<<<<<<< HEAD
    // regular start up
    if (this.layoutVersion == HdfsConstants.LAYOUT_VERSION 
        && this.cTime == nsInfo.getCTime())
      return; // regular startup
    
    // do upgrade
    if (this.layoutVersion > HdfsConstants.LAYOUT_VERSION
        || this.cTime < nsInfo.getCTime()) {
=======
    // After addition of the federation feature, ctime check is only 
    // meaningful at BlockPoolSliceStorage level. 

    // regular start up. 
    if (this.layoutVersion == HdfsConstants.LAYOUT_VERSION)
      return; // regular startup
    
    // do upgrade
    if (this.layoutVersion > HdfsConstants.LAYOUT_VERSION) {
>>>>>>> fbf12270
      doUpgrade(sd, nsInfo);  // upgrade
      return;
    }
    
    // layoutVersion < LAYOUT_VERSION. I.e. stored layout version is newer
    // than the version supported by datanode. This should have been caught
    // in readProperties(), even if rollback was not carried out or somehow
    // failed.
    throw new IOException("BUG: The stored LV = " + this.getLayoutVersion()
                          + " is newer than the supported LV = "
                          + HdfsConstants.LAYOUT_VERSION
                          + " or name node LV = "
                          + nsInfo.getLayoutVersion());
  }

  /**
   * Upgrade -- Move current storage into a backup directory,
   * and hardlink all its blocks into the new current directory.
   * 
   * Upgrade from pre-0.22 to 0.22 or later release e.g. 0.19/0.20/ => 0.22/0.23
   * <ul>
   * <li> If <SD>/previous exists then delete it </li>
   * <li> Rename <SD>/current to <SD>/previous.tmp </li>
   * <li>Create new <SD>/current/<bpid>/current directory<li>
   * <ul>
   * <li> Hard links for block files are created from <SD>/previous.tmp 
   * to <SD>/current/<bpid>/current </li>
   * <li> Saves new version file in <SD>/current/<bpid>/current directory </li>
   * </ul>
   * <li> Rename <SD>/previous.tmp to <SD>/previous </li>
   * </ul>
   * 
   * There should be only ONE namenode in the cluster for first 
   * time upgrade to 0.22
   * @param sd  storage directory
   * @throws IOException on error
   */
  void doUpgrade(StorageDirectory sd, NamespaceInfo nsInfo) throws IOException {
    // If the existing on-disk layout version supportes federation, simply
    // update its layout version.
    if (LayoutVersion.supports(Feature.FEDERATION, layoutVersion)) {
      // The VERSION file is already read in. Override the layoutVersion 
      // field and overwrite the file.
      LOG.info("Updating layout version from " + layoutVersion + " to "
          + nsInfo.getLayoutVersion() + " for storage " + sd.getRoot());
      layoutVersion = nsInfo.getLayoutVersion();
      writeProperties(sd);
      return;
    }
    
    LOG.info("Upgrading storage directory " + sd.getRoot()
             + ".\n   old LV = " + this.getLayoutVersion()
             + "; old CTime = " + this.getCTime()
             + ".\n   new LV = " + nsInfo.getLayoutVersion()
             + "; new CTime = " + nsInfo.getCTime());
    
    File curDir = sd.getCurrentDir();
    File prevDir = sd.getPreviousDir();
    File bbwDir = new File(sd.getRoot(), Storage.STORAGE_1_BBW);

    assert curDir.exists() : "Data node current directory must exist.";
    // Cleanup directory "detach"
    cleanupDetachDir(new File(curDir, STORAGE_DIR_DETACHED));
    
    // 1. delete <SD>/previous dir before upgrading
    if (prevDir.exists())
      deleteDir(prevDir);
    // get previous.tmp directory, <SD>/previous.tmp
    File tmpDir = sd.getPreviousTmp();
    assert !tmpDir.exists() : 
      "Data node previous.tmp directory must not exist.";
    
    // 2. Rename <SD>/current to <SD>/previous.tmp
    rename(curDir, tmpDir);
    
    // 3. Format BP and hard link blocks from previous directory
    File curBpDir = BlockPoolSliceStorage.getBpRoot(nsInfo.getBlockPoolID(), curDir);
    BlockPoolSliceStorage bpStorage = new BlockPoolSliceStorage(nsInfo.getNamespaceID(), 
        nsInfo.getBlockPoolID(), nsInfo.getCTime(), nsInfo.getClusterID());
    bpStorage.format(curDir, nsInfo);
    linkAllBlocks(tmpDir, bbwDir, new File(curBpDir, STORAGE_DIR_CURRENT));
    
    // 4. Write version file under <SD>/current
    layoutVersion = HdfsConstants.LAYOUT_VERSION;
    clusterID = nsInfo.getClusterID();
    writeProperties(sd);
    
    // 5. Rename <SD>/previous.tmp to <SD>/previous
    rename(tmpDir, prevDir);
    LOG.info("Upgrade of " + sd.getRoot()+ " is complete");
    addBlockPoolStorage(nsInfo.getBlockPoolID(), bpStorage);
  }

  /**
   * Cleanup the detachDir. 
   * 
   * If the directory is not empty report an error; 
   * Otherwise remove the directory.
   * 
   * @param detachDir detach directory
   * @throws IOException if the directory is not empty or it can not be removed
   */
  private void cleanupDetachDir(File detachDir) throws IOException {
    if (!LayoutVersion.supports(Feature.APPEND_RBW_DIR, layoutVersion) &&
        detachDir.exists() && detachDir.isDirectory() ) {
      
        if (FileUtil.list(detachDir).length != 0 ) {
          throw new IOException("Detached directory " + detachDir +
              " is not empty. Please manually move each file under this " +
              "directory to the finalized directory if the finalized " +
              "directory tree does not have the file.");
        } else if (!detachDir.delete()) {
          throw new IOException("Cannot remove directory " + detachDir);
        }
    }
  }
  
  /** 
   * Rolling back to a snapshot in previous directory by moving it to current
   * directory.
   * Rollback procedure:
   * <br>
   * If previous directory exists:
   * <ol>
   * <li> Rename current to removed.tmp </li>
   * <li> Rename previous to current </li>
   * <li> Remove removed.tmp </li>
   * </ol>
   * 
   * If previous directory does not exist and the current version supports
   * federation, perform a simple rollback of layout version. This does not
   * involve saving/restoration of actual data.
   */
  void doRollback( StorageDirectory sd,
                   NamespaceInfo nsInfo
                   ) throws IOException {
    File prevDir = sd.getPreviousDir();
    // This is a regular startup or a post-federation rollback
    if (!prevDir.exists()) {
      // The current datanode version supports federation and the layout
      // version from namenode matches what the datanode supports. An invalid
      // rollback may happen if namenode didn't rollback and datanode is
      // running a wrong version.  But this will be detected in block pool
      // level and the invalid VERSION content will be overwritten when
      // the error is corrected and rollback is retried.
      if (LayoutVersion.supports(Feature.FEDERATION,
          HdfsConstants.LAYOUT_VERSION) && 
          HdfsConstants.LAYOUT_VERSION == nsInfo.getLayoutVersion()) {
        readProperties(sd, nsInfo.getLayoutVersion());
        writeProperties(sd);
        LOG.info("Layout version rolled back to " +
            nsInfo.getLayoutVersion() + " for storage " + sd.getRoot());
      }
      return;
    }
    DataStorage prevInfo = new DataStorage();
    prevInfo.readPreviousVersionProperties(sd);

    // We allow rollback to a state, which is either consistent with
    // the namespace state or can be further upgraded to it.
    if (!(prevInfo.getLayoutVersion() >= HdfsConstants.LAYOUT_VERSION
          && prevInfo.getCTime() <= nsInfo.getCTime()))  // cannot rollback
      throw new InconsistentFSStateException(sd.getRoot(),
          "Cannot rollback to a newer state.\nDatanode previous state: LV = "
              + prevInfo.getLayoutVersion() + " CTime = " + prevInfo.getCTime()
              + " is newer than the namespace state: LV = "
              + nsInfo.getLayoutVersion() + " CTime = " + nsInfo.getCTime());
    LOG.info("Rolling back storage directory " + sd.getRoot()
             + ".\n   target LV = " + nsInfo.getLayoutVersion()
             + "; target CTime = " + nsInfo.getCTime());
    File tmpDir = sd.getRemovedTmp();
    assert !tmpDir.exists() : "removed.tmp directory must not exist.";
    // rename current to tmp
    File curDir = sd.getCurrentDir();
    assert curDir.exists() : "Current directory must exist.";
    rename(curDir, tmpDir);
    // rename previous to current
    rename(prevDir, curDir);
    // delete tmp dir
    deleteDir(tmpDir);
    LOG.info("Rollback of " + sd.getRoot() + " is complete");
  }
  
  /**
   * Finalize procedure deletes an existing snapshot.
   * <ol>
   * <li>Rename previous to finalized.tmp directory</li>
   * <li>Fully delete the finalized.tmp directory</li>
   * </ol>
   * 
   * Do nothing, if previous directory does not exist
   */
  void doFinalize(StorageDirectory sd) throws IOException {
    File prevDir = sd.getPreviousDir();
    if (!prevDir.exists())
      return; // already discarded
    
    final String dataDirPath = sd.getRoot().getCanonicalPath();
    LOG.info("Finalizing upgrade for storage directory " 
             + dataDirPath 
             + ".\n   cur LV = " + this.getLayoutVersion()
             + "; cur CTime = " + this.getCTime());
    assert sd.getCurrentDir().exists() : "Current directory must exist.";
    final File tmpDir = sd.getFinalizedTmp();//finalized.tmp directory
    final File bbwDir = new File(sd.getRoot(), Storage.STORAGE_1_BBW);
    // 1. rename previous to finalized.tmp
    rename(prevDir, tmpDir);

    // 2. delete finalized.tmp dir in a separate thread
    // Also delete the blocksBeingWritten from HDFS 1.x and earlier, if
    // it exists.
    new Daemon(new Runnable() {
        @Override
        public void run() {
          try {
            deleteDir(tmpDir);
            if (bbwDir.exists()) {
              deleteDir(bbwDir);
            }
          } catch(IOException ex) {
            LOG.error("Finalize upgrade for " + dataDirPath + " failed", ex);
          }
          LOG.info("Finalize upgrade for " + dataDirPath + " is complete");
        }
        @Override
        public String toString() { return "Finalize " + dataDirPath; }
      }).start();
  }
  
  
  /*
   * Finalize the upgrade for a block pool
   */
  void finalizeUpgrade(String bpID) throws IOException {
    // To handle finalizing a snapshot taken at datanode level while 
    // upgrading to federation, if datanode level snapshot previous exists, 
    // then finalize it. Else finalize the corresponding BP.
    for (StorageDirectory sd : storageDirs) {
      File prevDir = sd.getPreviousDir();
      if (prevDir.exists()) {
        // data node level storage finalize
        doFinalize(sd);
      } else {
        // block pool storage finalize using specific bpID
        BlockPoolSliceStorage bpStorage = bpStorageMap.get(bpID);
        bpStorage.doFinalize(sd.getCurrentDir());
      }
    }
  }

  /**
   * Hardlink all finalized and RBW blocks in fromDir to toDir
   *
   * @param fromDir      The directory where the 'from' snapshot is stored
   * @param fromBbwDir   In HDFS 1.x, the directory where blocks
   *                     that are under construction are stored.
   * @param toDir        The current data directory
   *
   * @throws IOException If error occurs during hardlink
   */
  private void linkAllBlocks(File fromDir, File fromBbwDir, File toDir)
      throws IOException {
    HardLink hardLink = new HardLink();
    // do the link
    int diskLayoutVersion = this.getLayoutVersion();
    if (LayoutVersion.supports(Feature.APPEND_RBW_DIR, diskLayoutVersion)) {
      // hardlink finalized blocks in tmpDir/finalized
      linkBlocks(new File(fromDir, STORAGE_DIR_FINALIZED), 
          new File(toDir, STORAGE_DIR_FINALIZED), diskLayoutVersion, hardLink);
      // hardlink rbw blocks in tmpDir/rbw
      linkBlocks(new File(fromDir, STORAGE_DIR_RBW), 
          new File(toDir, STORAGE_DIR_RBW), diskLayoutVersion, hardLink);
    } else { // pre-RBW version
      // hardlink finalized blocks in tmpDir
      linkBlocks(fromDir, new File(toDir, STORAGE_DIR_FINALIZED), 
          diskLayoutVersion, hardLink);      
      if (fromBbwDir.exists()) {
        /*
         * We need to put the 'blocksBeingWritten' from HDFS 1.x into the rbw
         * directory.  It's a little messy, because the blocksBeingWriten was
         * NOT underneath the 'current' directory in those releases.  See
         * HDFS-3731 for details.
         */
        linkBlocks(fromBbwDir,
            new File(toDir, STORAGE_DIR_RBW), diskLayoutVersion, hardLink);
      }
    } 
    LOG.info( hardLink.linkStats.report() );
  }
  
  static void linkBlocks(File from, File to, int oldLV, HardLink hl) 
  throws IOException {
    if (!from.exists()) {
      return;
    }
    if (!from.isDirectory()) {
      if (from.getName().startsWith(COPY_FILE_PREFIX)) {
        FileInputStream in = new FileInputStream(from);
        try {
          FileOutputStream out = new FileOutputStream(to);
          try {
            IOUtils.copyBytes(in, out, 16*1024);
            hl.linkStats.countPhysicalFileCopies++;
          } finally {
            out.close();
          }
        } finally {
          in.close();
        }
      } else {
        HardLink.createHardLink(from, to);
        hl.linkStats.countSingleLinks++;
      }
      return;
    }
    // from is a directory
    hl.linkStats.countDirs++;
    
    if (!to.mkdirs())
      throw new IOException("Cannot create directory " + to);
    
    String[] blockNames = from.list(new java.io.FilenameFilter() {
      @Override
      public boolean accept(File dir, String name) {
        return name.startsWith(BLOCK_FILE_PREFIX);
      }
    });

    // Block files just need hard links with the same file names
    // but a different directory
    if (blockNames.length > 0) {
      HardLink.createHardLinkMult(from, blockNames, to);
      hl.linkStats.countMultLinks++;
      hl.linkStats.countFilesMultLinks += blockNames.length;
    } else {
      hl.linkStats.countEmptyDirs++;
    }
    
    // Now take care of the rest of the files and subdirectories
    String[] otherNames = from.list(new java.io.FilenameFilter() {
        @Override
        public boolean accept(File dir, String name) {
          return name.startsWith(BLOCK_SUBDIR_PREFIX) 
            || name.startsWith(COPY_FILE_PREFIX);
        }
      });
    for(int i = 0; i < otherNames.length; i++)
      linkBlocks(new File(from, otherNames[i]), 
          new File(to, otherNames[i]), oldLV, hl);
  }

  /**
   * Add bpStorage into bpStorageMap
   */
  private void addBlockPoolStorage(String bpID, BlockPoolSliceStorage bpStorage
      ) {
    if (!this.bpStorageMap.containsKey(bpID)) {
      this.bpStorageMap.put(bpID, bpStorage);
    }
  }

  synchronized void removeBlockPoolStorage(String bpId) {
    bpStorageMap.remove(bpId);
  }
}<|MERGE_RESOLUTION|>--- conflicted
+++ resolved
@@ -24,17 +24,7 @@
 import java.io.IOException;
 import java.io.RandomAccessFile;
 import java.nio.channels.FileLock;
-<<<<<<< HEAD
-import java.util.ArrayList;
-import java.util.Collection;
-import java.util.Collections;
-import java.util.HashMap;
-import java.util.Iterator;
-import java.util.Map;
-import java.util.Properties;
-=======
 import java.util.*;
->>>>>>> fbf12270
 
 import org.apache.hadoop.classification.InterfaceAudience;
 import org.apache.hadoop.conf.Configuration;
@@ -54,10 +44,7 @@
 import org.apache.hadoop.hdfs.server.common.InconsistentFSStateException;
 import org.apache.hadoop.hdfs.server.common.Storage;
 import org.apache.hadoop.hdfs.server.common.StorageInfo;
-<<<<<<< HEAD
-=======
 import org.apache.hadoop.hdfs.server.protocol.DatanodeStorage;
->>>>>>> fbf12270
 import org.apache.hadoop.hdfs.server.protocol.NamespaceInfo;
 import org.apache.hadoop.io.IOUtils;
 import org.apache.hadoop.util.Daemon;
@@ -79,10 +66,6 @@
   public final static String STORAGE_DIR_FINALIZED = "finalized";
   public final static String STORAGE_DIR_TMP = "tmp";
 
-<<<<<<< HEAD
-  /** Unique storage ID. {@see DataNode#createNewStorageId(int)} for details */
-  private String storageID;
-=======
   /**
    * Datanode UUID that this storage is currently attached to. This
    *  is the same as the legacy StorageID for datanodes that were
@@ -90,7 +73,6 @@
    *  versions of Datanodes we cannot make this field a UUID.
    */
   private String datanodeUuid = null;
->>>>>>> fbf12270
 
   // Flag to ensure we only initialize storage once
   private boolean initialized = false;
@@ -112,14 +94,8 @@
     super(NodeType.DATA_NODE, storageInfo);
   }
 
-<<<<<<< HEAD
-  /** @return storage ID. */
-  public synchronized String getStorageID() {
-    return storageID;
-=======
   public synchronized String getDatanodeUuid() {
     return datanodeUuid;
->>>>>>> fbf12270
   }
 
   public synchronized void setDatanodeUuid(String newDatanodeUuid) {
@@ -127,15 +103,9 @@
   }
 
   /** Create an ID for this storage. */
-<<<<<<< HEAD
-  public synchronized void createStorageID(int datanodePort) {
-    if (storageID != null && !storageID.isEmpty()) {
-      return;
-=======
   public synchronized void createStorageID(StorageDirectory sd) {
     if (sd.getStorageUuid() == null) {
       sd.setStorageUuid(DatanodeStorage.generateUuid());
->>>>>>> fbf12270
     }
   }
   
@@ -221,12 +191,6 @@
       createStorageID(getStorageDir(idx));
     }
     
-<<<<<<< HEAD
-    // make sure we have storage id set - if not - generate new one
-    createStorageID(datanode.getXferPort());
-    
-=======
->>>>>>> fbf12270
     // 3. Update all storages. Some of them might have just been formatted.
     this.writeAll();
     
@@ -472,16 +436,6 @@
           + nsInfo.getClusterID() + "; datanode clusterID = " + getClusterID());
     }
     
-<<<<<<< HEAD
-    // regular start up
-    if (this.layoutVersion == HdfsConstants.LAYOUT_VERSION 
-        && this.cTime == nsInfo.getCTime())
-      return; // regular startup
-    
-    // do upgrade
-    if (this.layoutVersion > HdfsConstants.LAYOUT_VERSION
-        || this.cTime < nsInfo.getCTime()) {
-=======
     // After addition of the federation feature, ctime check is only 
     // meaningful at BlockPoolSliceStorage level. 
 
@@ -491,7 +445,6 @@
     
     // do upgrade
     if (this.layoutVersion > HdfsConstants.LAYOUT_VERSION) {
->>>>>>> fbf12270
       doUpgrade(sd, nsInfo);  // upgrade
       return;
     }
