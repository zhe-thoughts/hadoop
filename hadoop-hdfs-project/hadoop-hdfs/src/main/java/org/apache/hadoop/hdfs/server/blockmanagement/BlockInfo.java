/**
 * Licensed to the Apache Software Foundation (ASF) under one
 * or more contributor license agreements.  See the NOTICE file
 * distributed with this work for additional information
 * regarding copyright ownership.  The ASF licenses this file
 * to you under the Apache License, Version 2.0 (the
 * "License"); you may not use this file except in compliance
 * with the License.  You may obtain a copy of the License at
 *
 *     http://www.apache.org/licenses/LICENSE-2.0
 *
 * Unless required by applicable law or agreed to in writing, software
 * distributed under the License is distributed on an "AS IS" BASIS,
 * WITHOUT WARRANTIES OR CONDITIONS OF ANY KIND, either express or implied.
 * See the License for the specific language governing permissions and
 * limitations under the License.
 */
package org.apache.hadoop.hdfs.server.blockmanagement;

import java.io.IOException;
import java.util.LinkedList;
import java.util.List;

import com.google.common.base.Preconditions;
import org.apache.hadoop.hdfs.protocol.Block;
import org.apache.hadoop.hdfs.server.common.HdfsServerConstants.BlockUCState;
import org.apache.hadoop.hdfs.server.namenode.NameNode;
import org.apache.hadoop.util.LightWeightGSet;

import static org.apache.hadoop.hdfs.server.namenode.INodeId.INVALID_INODE_ID;

/**
 * For a given block (or an erasure coding block group), BlockInfo class
 * maintains 1) the {@link BlockCollection} it is part of, and 2) datanodes
 * where the replicas of the block, or blocks belonging to the erasure coding
 * block group, are stored.
 */
<<<<<<< HEAD
=======
@InterfaceAudience.Private
>>>>>>> 826ae1c2
public abstract class BlockInfo extends Block
    implements LightWeightGSet.LinkedElement {

  public static final BlockInfo[] EMPTY_ARRAY = {};

  /**
   * Replication factor.
   */
  private short replication;

  /**
   * Block collection ID.
   */
  private long bcId;

  /** For implementing {@link LightWeightGSet.LinkedElement} interface. */
  private LightWeightGSet.LinkedElement nextLinkedElement;

  /**
   * This array contains triplets of references. For each i-th storage, the
   * block belongs to triplets[3*i] is the reference to the
   * {@link DatanodeStorageInfo} and triplets[3*i+1] and triplets[3*i+2] are
   * references to the previous and the next blocks, respectively, in the list
   * of blocks belonging to this storage.
   *
   * Using previous and next in Object triplets is done instead of a
   * {@link LinkedList} list to efficiently use memory. With LinkedList the cost
   * per replica is 42 bytes (LinkedList#Entry object per replica) versus 16
   * bytes using the triplets.
   */
  protected Object[] triplets;

  private BlockUnderConstructionFeature uc;

  /**
   * Construct an entry for blocksmap
   * @param size the block's replication factor, or the total number of blocks
   *             in the block group
   */
  public BlockInfo(short size) {
    this.triplets = new Object[3 * size];
    this.bcId = INVALID_INODE_ID;
    this.replication = isStriped() ? 0 : size;
  }

  public BlockInfo(Block blk, short size) {
    super(blk);
    this.triplets = new Object[3*size];
    this.bcId = INVALID_INODE_ID;
    this.replication = isStriped() ? 0 : size;
  }

  public short getReplication() {
    return replication;
  }

  public void setReplication(short repl) {
    this.replication = repl;
  }

  public long getBlockCollectionId() {
    return bcId;
  }

  public void setBlockCollectionId(long id) {
    this.bcId = id;
  }

  public boolean isDeleted() {
    return bcId == INVALID_INODE_ID;
  }

  public DatanodeDescriptor getDatanode(int index) {
    DatanodeStorageInfo storage = getStorageInfo(index);
    return storage == null ? null : storage.getDatanodeDescriptor();
  }

  DatanodeStorageInfo getStorageInfo(int index) {
    assert this.triplets != null : "BlockInfo is not initialized";
    assert index >= 0 && index*3 < triplets.length : "Index is out of bound";
    return (DatanodeStorageInfo)triplets[index*3];
  }

  BlockInfo getPrevious(int index) {
    assert this.triplets != null : "BlockInfo is not initialized";
    assert index >= 0 && index*3+1 < triplets.length : "Index is out of bound";
    BlockInfo info = (BlockInfo)triplets[index*3+1];
    assert info == null ||
        info.getClass().getName().startsWith(BlockInfo.class.getName()) :
        "BlockInfo is expected at " + index*3;
    return info;
  }

  BlockInfo getNext(int index) {
    assert this.triplets != null : "BlockInfo is not initialized";
    assert index >= 0 && index*3+2 < triplets.length : "Index is out of bound";
    BlockInfo info = (BlockInfo)triplets[index*3+2];
    assert info == null || info.getClass().getName().startsWith(
        BlockInfo.class.getName()) :
        "BlockInfo is expected at " + index*3;
    return info;
  }

  void setStorageInfo(int index, DatanodeStorageInfo storage) {
    assert this.triplets != null : "BlockInfo is not initialized";
    assert index >= 0 && index*3 < triplets.length : "Index is out of bound";
    triplets[index*3] = storage;
  }

  /**
   * Return the previous block on the block list for the datanode at
   * position index. Set the previous block on the list to "to".
   *
   * @param index - the datanode index
   * @param to - block to be set to previous on the list of blocks
   * @return current previous block on the list of blocks
   */
  BlockInfo setPrevious(int index, BlockInfo to) {
    assert this.triplets != null : "BlockInfo is not initialized";
    assert index >= 0 && index*3+1 < triplets.length : "Index is out of bound";
    BlockInfo info = (BlockInfo) triplets[index*3+1];
    triplets[index*3+1] = to;
    return info;
  }

  /**
   * Return the next block on the block list for the datanode at
   * position index. Set the next block on the list to "to".
   *
   * @param index - the datanode index
   * @param to - block to be set to next on the list of blocks
   * @return current next block on the list of blocks
   */
  BlockInfo setNext(int index, BlockInfo to) {
    assert this.triplets != null : "BlockInfo is not initialized";
    assert index >= 0 && index*3+2 < triplets.length : "Index is out of bound";
    BlockInfo info = (BlockInfo) triplets[index*3+2];
    triplets[index*3+2] = to;
    return info;
  }

  public int getCapacity() {
    assert this.triplets != null : "BlockInfo is not initialized";
    assert triplets.length % 3 == 0 : "Malformed BlockInfo";
    return triplets.length / 3;
  }

  /**
   * Count the number of data-nodes the block currently belongs to (i.e., NN
   * has received block reports from the DN).
   */
  public abstract int numNodes();

  /**
   * Add a {@link DatanodeStorageInfo} location for a block
   * @param storage The storage to add
   * @param reportedBlock The block reported from the datanode. This is only
   *                      used by erasure coded blocks, this block's id contains
   *                      information indicating the index of the block in the
   *                      corresponding block group.
   */
  abstract boolean addStorage(DatanodeStorageInfo storage, Block reportedBlock);

  /**
   * Remove {@link DatanodeStorageInfo} location for a block
   */
  abstract boolean removeStorage(DatanodeStorageInfo storage);

  /**
<<<<<<< HEAD
   * Replace the current BlockInfo with the new one in corresponding
   * DatanodeStorageInfo's linked list
   */
  abstract void replaceBlock(BlockInfo newBlock);

  public abstract boolean isStriped();

  /** @return true if there is no datanode storage associated with the block */
  abstract boolean hasNoStorage();

  /**
=======
>>>>>>> 826ae1c2
   * Find specified DatanodeStorageInfo.
   * @return DatanodeStorageInfo or null if not found.
   */
  DatanodeStorageInfo findStorageInfo(DatanodeDescriptor dn) {
    int len = getCapacity();
    for(int idx = 0; idx < len; idx++) {
      DatanodeStorageInfo cur = getStorageInfo(idx);
      if(cur != null && cur.getDatanodeDescriptor() == dn) {
        return cur;
      }
    }
    return null;
  }

  /**
   * Find specified DatanodeStorageInfo.
   * @return index or -1 if not found.
   */
  int findStorageInfo(DatanodeStorageInfo storageInfo) {
    int len = getCapacity();
    for(int idx = 0; idx < len; idx++) {
      DatanodeStorageInfo cur = getStorageInfo(idx);
      if (cur == storageInfo) {
        return idx;
      }
    }
    return -1;
  }

  /**
   * Insert this block into the head of the list of blocks
   * related to the specified DatanodeStorageInfo.
   * If the head is null then form a new list.
   * @return current block as the new head of the list.
   */
  BlockInfo listInsert(BlockInfo head, DatanodeStorageInfo storage) {
    int dnIndex = this.findStorageInfo(storage);
    assert dnIndex >= 0 : "Data node is not found: current";
    assert getPrevious(dnIndex) == null && getNext(dnIndex) == null :
        "Block is already in the list and cannot be inserted.";
    this.setPrevious(dnIndex, null);
    this.setNext(dnIndex, head);
    if (head != null) {
      head.setPrevious(head.findStorageInfo(storage), this);
    }
    return this;
  }

  /**
   * Remove this block from the list of blocks
   * related to the specified DatanodeStorageInfo.
   * If this block is the head of the list then return the next block as
   * the new head.
   * @return the new head of the list or null if the list becomes
   * empy after deletion.
   */
  BlockInfo listRemove(BlockInfo head, DatanodeStorageInfo storage) {
    if (head == null) {
      return null;
    }
    int dnIndex = this.findStorageInfo(storage);
    if (dnIndex < 0) { // this block is not on the data-node list
      return head;
    }

    BlockInfo next = this.getNext(dnIndex);
    BlockInfo prev = this.getPrevious(dnIndex);
    this.setNext(dnIndex, null);
    this.setPrevious(dnIndex, null);
    if (prev != null) {
      prev.setNext(prev.findStorageInfo(storage), next);
    }
    if (next != null) {
      next.setPrevious(next.findStorageInfo(storage), prev);
    }
    if (this == head) { // removing the head
      head = next;
    }
    return head;
  }

  /**
   * Remove this block from the list of blocks related to the specified
   * DatanodeDescriptor. Insert it into the head of the list of blocks.
   *
   * @return the new head of the list.
   */
  public BlockInfo moveBlockToHead(BlockInfo head, DatanodeStorageInfo storage,
      int curIndex, int headIndex) {
    if (head == this) {
      return this;
    }
    BlockInfo next = this.setNext(curIndex, head);
    BlockInfo prev = this.setPrevious(curIndex, null);

    head.setPrevious(headIndex, this);
    prev.setNext(prev.findStorageInfo(storage), next);
    if (next != null) {
      next.setPrevious(next.findStorageInfo(storage), prev);
    }
    return this;
  }

  @Override
  public int hashCode() {
    // Super implementation is sufficient
    return super.hashCode();
  }

  @Override
  public boolean equals(Object obj) {
    // Sufficient to rely on super's implementation
    return (this == obj) || super.equals(obj);
  }

  @Override
  public LightWeightGSet.LinkedElement getNext() {
    return nextLinkedElement;
  }

  @Override
  public void setNext(LightWeightGSet.LinkedElement next) {
    this.nextLinkedElement = next;
  }

  /* UnderConstruction Feature related */

  public BlockUnderConstructionFeature getUnderConstructionFeature() {
    return uc;
  }

  public BlockUCState getBlockUCState() {
    return uc == null ? BlockUCState.COMPLETE : uc.getBlockUCState();
  }

  /**
   * Is this block complete?
   *
   * @return true if the state of the block is {@link BlockUCState#COMPLETE}
   */
  public boolean isComplete() {
    return getBlockUCState().equals(BlockUCState.COMPLETE);
  }

  /**
   * Add/Update the under construction feature.
   */
  public void convertToBlockUnderConstruction(BlockUCState s,
      DatanodeStorageInfo[] targets) {
    if (isComplete()) {
      uc = new BlockUnderConstructionFeature(this, s, targets,
          this.isStriped());
    } else {
      // the block is already under construction
      uc.setBlockUCState(s);
      uc.setExpectedLocations(this, targets, this.isStriped());
    }
  }

  /**
   * Convert an under construction block to complete.
   */
  void convertToCompleteBlock() {
    assert getBlockUCState() != BlockUCState.COMPLETE :
        "Trying to convert a COMPLETE block";
    uc = null;
  }

  /**
   * Process the recorded replicas. When about to commit or finish the
   * pipeline recovery sort out bad replicas.
   * @param genStamp  The final generation stamp for the block.
   */
  public void setGenerationStampAndVerifyReplicas(long genStamp) {
    Preconditions.checkState(uc != null && !isComplete());
    // Set the generation stamp for the block.
    setGenerationStamp(genStamp);

    // Remove the replicas with wrong gen stamp
    List<ReplicaUnderConstruction> staleReplicas = uc.getStaleReplicas(genStamp);
    for (ReplicaUnderConstruction r : staleReplicas) {
      r.getExpectedStorageLocation().removeBlock(this);
      NameNode.blockStateChangeLog.debug("BLOCK* Removing stale replica "
          + "from location: {}", r.getExpectedStorageLocation());
    }
  }

  /**
   * Commit block's length and generation stamp as reported by the client.
   * Set block state to {@link BlockUCState#COMMITTED}.
   * @param block - contains client reported block length and generation
   * @throws IOException if block ids are inconsistent.
   */
  void commitBlock(Block block) throws IOException {
    if (getBlockId() != block.getBlockId()) {
      throw new IOException("Trying to commit inconsistent block: id = "
          + block.getBlockId() + ", expected id = " + getBlockId());
    }
    Preconditions.checkState(!isComplete());
    uc.commit();
    this.set(getBlockId(), block.getNumBytes(), block.getGenerationStamp());
    // Sort out invalid replicas.
    setGenerationStampAndVerifyReplicas(block.getGenerationStamp());
  }
}<|MERGE_RESOLUTION|>--- conflicted
+++ resolved
@@ -22,6 +22,7 @@
 import java.util.List;
 
 import com.google.common.base.Preconditions;
+import org.apache.hadoop.classification.InterfaceAudience;
 import org.apache.hadoop.hdfs.protocol.Block;
 import org.apache.hadoop.hdfs.server.common.HdfsServerConstants.BlockUCState;
 import org.apache.hadoop.hdfs.server.namenode.NameNode;
@@ -35,10 +36,7 @@
  * where the replicas of the block, or blocks belonging to the erasure coding
  * block group, are stored.
  */
-<<<<<<< HEAD
-=======
 @InterfaceAudience.Private
->>>>>>> 826ae1c2
 public abstract class BlockInfo extends Block
     implements LightWeightGSet.LinkedElement {
 
@@ -207,21 +205,12 @@
    */
   abstract boolean removeStorage(DatanodeStorageInfo storage);
 
-  /**
-<<<<<<< HEAD
-   * Replace the current BlockInfo with the new one in corresponding
-   * DatanodeStorageInfo's linked list
-   */
-  abstract void replaceBlock(BlockInfo newBlock);
-
   public abstract boolean isStriped();
 
   /** @return true if there is no datanode storage associated with the block */
   abstract boolean hasNoStorage();
 
   /**
-=======
->>>>>>> 826ae1c2
    * Find specified DatanodeStorageInfo.
    * @return DatanodeStorageInfo or null if not found.
    */
