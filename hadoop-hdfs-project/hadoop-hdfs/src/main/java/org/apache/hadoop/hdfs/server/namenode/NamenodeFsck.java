--- conflicted
+++ resolved
@@ -258,14 +258,8 @@
       NumberReplicas numberReplicas= bm.countNodes(blockInfo);
       out.println("Block Id: " + blockId);
       out.println("Block belongs to: "+iNode.getFullPathName());
-<<<<<<< HEAD
       out.println("No. of Expected Replica: " +
-          bm.getExpectedReplicaNum(bc, blockInfo));
-=======
-      if (blockInfo != null) {
-        out.println("No. of Expected Replica: " + blockInfo.getReplication());
-      }
->>>>>>> 90fe7bcc
+          bm.getExpectedReplicaNum(blockInfo));
       out.println("No. of live Replica: " + numberReplicas.liveReplicas());
       out.println("No. of excess Replica: " + numberReplicas.excessReplicas());
       out.println("No. of stale Replica: " +
