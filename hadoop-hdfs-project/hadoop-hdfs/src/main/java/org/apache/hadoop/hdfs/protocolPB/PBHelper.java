--- conflicted
+++ resolved
@@ -138,6 +138,7 @@
 import org.apache.hadoop.hdfs.protocol.proto.HdfsProtos.ErasureCodingPolicyProto;
 import org.apache.hadoop.hdfs.protocol.proto.HdfsProtos.BlockKeyProto;
 import org.apache.hadoop.hdfs.protocol.proto.HdfsProtos.BlockProto;
+import org.apache.hadoop.hdfs.protocol.proto.HdfsProtos.ExtendedBlockProto;
 import org.apache.hadoop.hdfs.protocol.proto.HdfsProtos.BlockStoragePolicyProto;
 import org.apache.hadoop.hdfs.protocol.proto.HdfsProtos.BlockWithLocationsProto;
 import org.apache.hadoop.hdfs.protocol.proto.HdfsProtos.BlocksWithLocationsProto;
@@ -770,14 +771,13 @@
       }
     }
 
-<<<<<<< HEAD
     final LocatedBlock lb;
     if (indices == null) {
-      lb = new LocatedBlock(PBHelper.convert(proto.getB()), targets, storageIDs,
-          storageTypes, proto.getOffset(), proto.getCorrupt(),
+      lb = new LocatedBlock(PBHelperClient.convert(proto.getB()), targets,
+          storageIDs, storageTypes, proto.getOffset(), proto.getCorrupt(),
           cachedLocs.toArray(new DatanodeInfo[cachedLocs.size()]));
     } else {
-      lb = new LocatedStripedBlock(PBHelper.convert(proto.getB()), targets,
+      lb = new LocatedStripedBlock(PBHelperClient.convert(proto.getB()), targets,
           storageIDs, storageTypes, indices, proto.getOffset(),
           proto.getCorrupt(),
           cachedLocs.toArray(new DatanodeInfo[cachedLocs.size()]));
@@ -788,11 +788,6 @@
       }
       ((LocatedStripedBlock) lb).setBlockTokens(blockTokens);
     }
-=======
-    LocatedBlock lb = new LocatedBlock(PBHelperClient.convert(proto.getB()), targets,
-        storageIDs, storageTypes, proto.getOffset(), proto.getCorrupt(),
-        cachedLocs.toArray(new DatanodeInfo[0]));
->>>>>>> 826ae1c2
     lb.setBlockToken(PBHelper.convert(proto.getBlockToken()));
 
     return lb;
@@ -2997,7 +2992,7 @@
   public static BlockECRecoveryInfo convertBlockECRecoveryInfo(
       BlockECRecoveryInfoProto blockEcRecoveryInfoProto) {
     ExtendedBlockProto blockProto = blockEcRecoveryInfoProto.getBlock();
-    ExtendedBlock block = convert(blockProto);
+    ExtendedBlock block = PBHelperClient.convert(blockProto);
 
     DatanodeInfosProto sourceDnInfosProto = blockEcRecoveryInfoProto
         .getSourceDnInfos();
