--- conflicted
+++ resolved
@@ -46,11 +46,8 @@
   private final String group;
   private final long fileId;
 
-<<<<<<< HEAD
-=======
   private final FileEncryptionInfo feInfo;
   
->>>>>>> 6824abc1
   // Used by dir, not including dot and dotdot. Always zero for a regular file.
   private final int childrenNum;
   private final byte storagePolicy;
@@ -75,11 +72,8 @@
   public HdfsFileStatus(long length, boolean isdir, int block_replication,
       long blocksize, long modification_time, long access_time,
       FsPermission permission, String owner, String group, byte[] symlink,
-<<<<<<< HEAD
-      byte[] path, long fileId, int childrenNum, byte storagePolicy) {
-=======
-    byte[] path, long fileId, int childrenNum, FileEncryptionInfo feInfo) {
->>>>>>> 6824abc1
+      byte[] path, long fileId, int childrenNum, FileEncryptionInfo feInfo,
+      byte storagePolicy) {
     this.length = length;
     this.isdir = isdir;
     this.block_replication = (short)block_replication;
@@ -97,11 +91,8 @@
     this.path = path;
     this.fileId = fileId;
     this.childrenNum = childrenNum;
-<<<<<<< HEAD
+    this.feInfo = feInfo;
     this.storagePolicy = storagePolicy;
-=======
-    this.feInfo = feInfo;
->>>>>>> 6824abc1
   }
 
   /**
