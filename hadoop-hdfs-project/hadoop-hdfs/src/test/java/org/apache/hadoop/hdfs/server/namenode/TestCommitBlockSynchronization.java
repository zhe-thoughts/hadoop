/**
 * Licensed to the Apache Software Foundation (ASF) under one
 * or more contributor license agreements.  See the NOTICE file
 * distributed with this work for additional information
 * regarding copyright ownership.  The ASF licenses this file
 * to you under the Apache License, Version 2.0 (the
 * "License"); you may not use this file except in compliance
 * with the License.  You may obtain a copy of the License at
 *
 *     http://www.apache.org/licenses/LICENSE-2.0
 *
 * Unless required by applicable law or agreed to in writing, software
 * distributed under the License is distributed on an "AS IS" BASIS,
 * WITHOUT WARRANTIES OR CONDITIONS OF ANY KIND, either express or implied.
 * See the License for the specific language governing permissions and
 * limitations under the License.
 */

package org.apache.hadoop.hdfs.server.namenode;

import org.apache.hadoop.conf.Configuration;
import org.apache.hadoop.hdfs.protocol.Block;
import org.apache.hadoop.hdfs.protocol.DatanodeID;
import org.apache.hadoop.hdfs.protocol.ExtendedBlock;
import org.apache.hadoop.hdfs.server.blockmanagement.BlockInfo;
import org.apache.hadoop.hdfs.server.blockmanagement.BlockInfoContiguous;
import org.apache.hadoop.hdfs.server.blockmanagement.DatanodeStorageInfo;
import org.apache.hadoop.hdfs.server.common.HdfsServerConstants;
import org.junit.Test;
import org.mockito.internal.util.reflection.Whitebox;

import java.io.IOException;

import static org.junit.Assert.fail;
import static org.mockito.Matchers.any;
import static org.mockito.Mockito.*;

/**
 * Verify that TestCommitBlockSynchronization is idempotent.
 */
public class TestCommitBlockSynchronization {
  private static final long blockId = 100;
  private static final long length = 200;
  private static final long genStamp = 300;

  private FSNamesystem makeNameSystemSpy(Block block, INodeFile file)
      throws IOException {
    Configuration conf = new Configuration();
    FSEditLog editlog = mock(FSEditLog.class);
    FSImage image = new FSImage(conf);
    Whitebox.setInternalState(image, "editLog", editlog);
    final DatanodeStorageInfo[] targets = {};

    FSNamesystem namesystem = new FSNamesystem(conf, image);
    namesystem.setImageLoaded(true);

    // set file's parent as root and put the file to inodeMap, so
    // FSNamesystem's isFileDeleted() method will return false on this file
    if (file.getParent() == null) {
      INodeDirectory mparent = mock(INodeDirectory.class);
      INodeDirectory parent = new INodeDirectory(mparent.getId(), new byte[0],
          mparent.getPermissionStatus(), mparent.getAccessTime());
      parent.setLocalName(new byte[0]);
      parent.addChild(file);
      file.setParent(parent);
    }
    namesystem.dir.getINodeMap().put(file);

    FSNamesystem namesystemSpy = spy(namesystem);
    BlockInfo blockInfo = new BlockInfoContiguous(block, (short) 1);
    blockInfo.convertToBlockUnderConstruction(
        HdfsServerConstants.BlockUCState.UNDER_CONSTRUCTION, targets);
<<<<<<< HEAD
    blockInfo.setBlockCollection(file);
=======
    blockInfo.setBlockCollectionId(file.getId());
>>>>>>> cbb24953
    blockInfo.setGenerationStamp(genStamp);
    blockInfo.getUnderConstructionFeature().initializeBlockRecovery(blockInfo,
        genStamp);
    doReturn(blockInfo).when(file).removeLastBlock(any(Block.class));
    doReturn(true).when(file).isUnderConstruction();
    doReturn(new BlockInfoContiguous[1]).when(file).getBlocks();

    doReturn(blockInfo).when(namesystemSpy).getStoredBlock(any(Block.class));
    doReturn(blockInfo).when(file).getLastBlock();
    doReturn("").when(namesystemSpy).closeFileCommitBlocks(
        any(INodeFile.class), any(BlockInfo.class));
    doReturn(mock(FSEditLog.class)).when(namesystemSpy).getEditLog();

    return namesystemSpy;
  }

  private INodeFile mockFileUnderConstruction() {
    return mock(INodeFile.class);
  }

  @Test
  public void testCommitBlockSynchronization() throws IOException {
    INodeFile file = mockFileUnderConstruction();
    Block block = new Block(blockId, length, genStamp);
    FSNamesystem namesystemSpy = makeNameSystemSpy(block, file);
    DatanodeID[] newTargets = new DatanodeID[0];

    ExtendedBlock lastBlock = new ExtendedBlock();
    namesystemSpy.commitBlockSynchronization(
        lastBlock, genStamp, length, false,
        false, newTargets, null);

    // Repeat the call to make sure it does not throw
    namesystemSpy.commitBlockSynchronization(
        lastBlock, genStamp, length, false, false, newTargets, null);

    // Simulate 'completing' the block.
    BlockInfo completedBlockInfo = new BlockInfoContiguous(block, (short) 1);
    completedBlockInfo.setBlockCollectionId(file.getId());
    completedBlockInfo.setGenerationStamp(genStamp);
    doReturn(completedBlockInfo).when(namesystemSpy)
        .getStoredBlock(any(Block.class));
    doReturn(completedBlockInfo).when(file).getLastBlock();

    // Repeat the call to make sure it does not throw
    namesystemSpy.commitBlockSynchronization(
        lastBlock, genStamp, length, false, false, newTargets, null);
  }

  @Test
  public void testCommitBlockSynchronization2() throws IOException {
    INodeFile file = mockFileUnderConstruction();
    Block block = new Block(blockId, length, genStamp);
    FSNamesystem namesystemSpy = makeNameSystemSpy(block, file);
    DatanodeID[] newTargets = new DatanodeID[0];

    ExtendedBlock lastBlock = new ExtendedBlock();
    namesystemSpy.commitBlockSynchronization(
        lastBlock, genStamp, length, false,
        false, newTargets, null);

    // Make sure the call fails if the generation stamp does not match
    // the block recovery ID.
    try {
      namesystemSpy.commitBlockSynchronization(
          lastBlock, genStamp - 1, length, false, false, newTargets, null);
      fail("Failed to get expected IOException on generation stamp/" +
           "recovery ID mismatch");
    } catch (IOException ioe) {
      // Expected exception.
    }
  }

  @Test
  public void testCommitBlockSynchronizationWithDelete() throws IOException {
    INodeFile file = mockFileUnderConstruction();
    Block block = new Block(blockId, length, genStamp);
    FSNamesystem namesystemSpy = makeNameSystemSpy(block, file);
    DatanodeID[] newTargets = new DatanodeID[0];

    ExtendedBlock lastBlock = new ExtendedBlock();
      namesystemSpy.commitBlockSynchronization(
          lastBlock, genStamp, length, false,
          true, newTargets, null);

    // Simulate removing the last block from the file.
    doReturn(null).when(file).removeLastBlock(any(Block.class));

    // Repeat the call to make sure it does not throw
    namesystemSpy.commitBlockSynchronization(
        lastBlock, genStamp, length, false, true, newTargets, null);
  }

  @Test
  public void testCommitBlockSynchronizationWithClose() throws IOException {
    INodeFile file = mockFileUnderConstruction();
    Block block = new Block(blockId, length, genStamp);
    FSNamesystem namesystemSpy = makeNameSystemSpy(block, file);
    DatanodeID[] newTargets = new DatanodeID[0];

    ExtendedBlock lastBlock = new ExtendedBlock();
      namesystemSpy.commitBlockSynchronization(
          lastBlock, genStamp, length, true,
          false, newTargets, null);

    // Repeat the call to make sure it returns true
    namesystemSpy.commitBlockSynchronization(
        lastBlock, genStamp, length, true, false, newTargets, null);

    BlockInfo completedBlockInfo = new BlockInfoContiguous(block, (short) 1);
    completedBlockInfo.setBlockCollectionId(file.getId());
    completedBlockInfo.setGenerationStamp(genStamp);
    doReturn(completedBlockInfo).when(namesystemSpy)
        .getStoredBlock(any(Block.class));
    doReturn(completedBlockInfo).when(file).getLastBlock();

    namesystemSpy.commitBlockSynchronization(
        lastBlock, genStamp, length, true, false, newTargets, null);
  }

  @Test
  public void testCommitBlockSynchronizationWithCloseAndNonExistantTarget()
      throws IOException {
    INodeFile file = mockFileUnderConstruction();
    Block block = new Block(blockId, length, genStamp);
    FSNamesystem namesystemSpy = makeNameSystemSpy(block, file);
    DatanodeID[] newTargets = new DatanodeID[]{
        new DatanodeID("0.0.0.0", "nonexistantHost", "1", 0, 0, 0, 0)};

    ExtendedBlock lastBlock = new ExtendedBlock();
    namesystemSpy.commitBlockSynchronization(
        lastBlock, genStamp, length, true,
        false, newTargets, null);

    // Repeat the call to make sure it returns true
    namesystemSpy.commitBlockSynchronization(
        lastBlock, genStamp, length, true, false, newTargets, null);
  }
}<|MERGE_RESOLUTION|>--- conflicted
+++ resolved
@@ -70,11 +70,7 @@
     BlockInfo blockInfo = new BlockInfoContiguous(block, (short) 1);
     blockInfo.convertToBlockUnderConstruction(
         HdfsServerConstants.BlockUCState.UNDER_CONSTRUCTION, targets);
-<<<<<<< HEAD
-    blockInfo.setBlockCollection(file);
-=======
     blockInfo.setBlockCollectionId(file.getId());
->>>>>>> cbb24953
     blockInfo.setGenerationStamp(genStamp);
     blockInfo.getUnderConstructionFeature().initializeBlockRecovery(blockInfo,
         genStamp);
